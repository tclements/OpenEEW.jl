name = "OpenEEW"
uuid = "37fef7b0-badb-4543-bf24-33993a788fd1"
authors = ["Tim Clements <thclements@g.harvard.edu> and contributors"]
version = "0.1.0"

[deps]
LazyJSON = "fc18253b-5e1b-504c-a4a2-9ece4944c004"
SeisIO = "b372bb87-02dd-52bb-bcf6-c30dd83fd342"

[compat]
<<<<<<< HEAD
SeisIO = "1.0"
=======
LazyJSON = "0.2"
>>>>>>> 1548db94
julia = "1"

[extras]
Test = "8dfed614-e22c-5e08-85e1-65c5234f0b40"

[targets]
test = ["Test"]<|MERGE_RESOLUTION|>--- conflicted
+++ resolved
@@ -8,11 +8,8 @@
 SeisIO = "b372bb87-02dd-52bb-bcf6-c30dd83fd342"
 
 [compat]
-<<<<<<< HEAD
 SeisIO = "1.0"
-=======
 LazyJSON = "0.2"
->>>>>>> 1548db94
 julia = "1"
 
 [extras]
