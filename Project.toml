name = "OpenEEW"
uuid = "37fef7b0-badb-4543-bf24-33993a788fd1"
authors = ["Tim Clements <thclements@g.harvard.edu> and contributors"]
version = "0.1.0"

[deps]
AWSCore = "4f1ea46c-232b-54a6-9b17-cc2d0f3e6598"
AWSS3 = "1c724243-ef5b-51ab-93f4-b0a88ac62a95"
AWSSDK = "0d499d91-6ae5-5d63-9313-12987b87d5ad"
DataFrames = "a93c6f00-e57d-5684-b7b6-d8193f3e46c0"
Dates = "ade2ca70-3891-5945-98fb-dc099432e06a"
Interpolations = "a98d9a8b-a2ab-59e6-89dd-64a1c18fca59"
JSON = "682c06a0-de6a-54ab-a142-c8b1cf79cde6"
SeisIO = "b372bb87-02dd-52bb-bcf6-c30dd83fd342"
StructArrays = "09ab397b-f2b6-538f-b94a-2f83cf4a842a"

[compat]
<<<<<<< HEAD
AWSS3 = "0.7"
=======
DataFrames = "0.21"
Interpolations = "0.12"
>>>>>>> c887dcfa
SeisIO = "1.0"
julia = "1"

[extras]
Test = "8dfed614-e22c-5e08-85e1-65c5234f0b40"

[targets]
test = ["Test"]<|MERGE_RESOLUTION|>--- conflicted
+++ resolved
@@ -15,12 +15,9 @@
 StructArrays = "09ab397b-f2b6-538f-b94a-2f83cf4a842a"
 
 [compat]
-<<<<<<< HEAD
 AWSS3 = "0.7"
-=======
 DataFrames = "0.21"
 Interpolations = "0.12"
->>>>>>> c887dcfa
 SeisIO = "1.0"
 julia = "1"
 
