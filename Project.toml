name = "OpenEEW"
uuid = "37fef7b0-badb-4543-bf24-33993a788fd1"
authors = ["Tim Clements <thclements@g.harvard.edu> and contributors"]
version = "0.1.0"

[deps]
AWSCore = "4f1ea46c-232b-54a6-9b17-cc2d0f3e6598"
AWSS3 = "1c724243-ef5b-51ab-93f4-b0a88ac62a95"
AWSSDK = "0d499d91-6ae5-5d63-9313-12987b87d5ad"
DataFrames = "a93c6f00-e57d-5684-b7b6-d8193f3e46c0"
Dates = "ade2ca70-3891-5945-98fb-dc099432e06a"
Interpolations = "a98d9a8b-a2ab-59e6-89dd-64a1c18fca59"
JSON = "682c06a0-de6a-54ab-a142-c8b1cf79cde6"
SeisIO = "b372bb87-02dd-52bb-bcf6-c30dd83fd342"
StructArrays = "09ab397b-f2b6-538f-b94a-2f83cf4a842a"

[compat]
<<<<<<< HEAD
JSON = "0.21"
=======
AWSS3 = "0.7"
DataFrames = "0.21"
Interpolations = "0.12"
>>>>>>> 6ff440c3
SeisIO = "1.0"
julia = "1"

[extras]
Test = "8dfed614-e22c-5e08-85e1-65c5234f0b40"

[targets]
test = ["Test"]<|MERGE_RESOLUTION|>--- conflicted
+++ resolved
@@ -15,13 +15,10 @@
 StructArrays = "09ab397b-f2b6-538f-b94a-2f83cf4a842a"
 
 [compat]
-<<<<<<< HEAD
 JSON = "0.21"
-=======
 AWSS3 = "0.7"
 DataFrames = "0.21"
 Interpolations = "0.12"
->>>>>>> 6ff440c3
 SeisIO = "1.0"
 julia = "1"
 
